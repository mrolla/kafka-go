package kafka

import (
	"hash"
	"hash/crc32"
	"hash/fnv"
	"math/rand"
	"sort"
	"sync"
	"sync/atomic"
)

// The Balancer interface provides an abstraction of the message distribution
// logic used by Writer instances to route messages to the partitions available
// on a kafka cluster.
//
// Balancers must be safe to use concurrently from multiple goroutines.
type Balancer interface {
	// Balance receives a message and a set of available partitions and
	// returns the partition number that the message should be routed to.
	//
	// An application should refrain from using a balancer to manage multiple
	// sets of partitions (from different topics for examples), use one balancer
	// instance for each partition set, so the balancer can detect when the
	// partitions change and assume that the kafka topic has been rebalanced.
	Balance(msg Message, partitions ...int) (partition int)
}

// BalancerFunc is an implementation of the Balancer interface that makes it
// possible to use regular functions to distribute messages across partitions.
type BalancerFunc func(Message, ...int) int

// Balance calls f, satisfies the Balancer interface.
func (f BalancerFunc) Balance(msg Message, partitions ...int) int {
	return f(msg, partitions...)
}

// RoundRobin is an Balancer implementation that equally distributes messages
// across all available partitions.
type RoundRobin struct {
	// Use a 32 bits integer so RoundRobin values don't need to be aligned to
	// apply atomic increments.
	offset uint32
}

// Balance satisfies the Balancer interface.
func (rr *RoundRobin) Balance(msg Message, partitions ...int) int {
	return rr.balance(partitions)
}

func (rr *RoundRobin) balance(partitions []int) int {
	length := uint32(len(partitions))
	offset := atomic.AddUint32(&rr.offset, 1) - 1
	return partitions[offset%length]
}

// LeastBytes is a Balancer implementation that routes messages to the partition
// that has received the least amount of data.
//
// Note that no coordination is done between multiple producers, having good
// balancing relies on the fact that each producer using a LeastBytes balancer
// should produce well balanced messages.
type LeastBytes struct {
	mutex    sync.Mutex
	counters []leastBytesCounter
}

type leastBytesCounter struct {
	partition int
	bytes     uint64
}

// Balance satisfies the Balancer interface.
func (lb *LeastBytes) Balance(msg Message, partitions ...int) int {
<<<<<<< HEAD
	lb.mutex.Lock()
	defer lb.mutex.Unlock()

	for _, p := range partitions {
		if c := lb.counterOf(p); c == nil {
			lb.counters = lb.makeCounters(partitions...)
			break
		}
=======
	// partitions change
	if len(partitions) != len(lb.counters) {
		lb.counters = lb.makeCounters(partitions...)
>>>>>>> f4ae8575
	}

	minBytes := lb.counters[0].bytes
	minIndex := 0

	for i, c := range lb.counters[1:] {
		if c.bytes < minBytes {
			minIndex = i + 1
			minBytes = c.bytes
		}
	}

	c := &lb.counters[minIndex]
	c.bytes += uint64(len(msg.Key)) + uint64(len(msg.Value))
	return c.partition
}

func (lb *LeastBytes) makeCounters(partitions ...int) (counters []leastBytesCounter) {
	counters = make([]leastBytesCounter, len(partitions))

	for i, p := range partitions {
		counters[i].partition = p
	}

	sort.Slice(counters, func(i int, j int) bool {
		return counters[i].partition < counters[j].partition
	})
	return
}

var (
	fnv1aPool = &sync.Pool{
		New: func() interface{} {
			return fnv.New32a()
		},
	}
)

// Hash is a Balancer that uses the provided hash function to determine which
// partition to route messages to.  This ensures that messages with the same key
// are routed to the same partition.
//
// The logic to calculate the partition is:
//
// 		hasher.Sum32() % len(partitions) => partition
//
// By default, Hash uses the FNV-1a algorithm.  This is the same algorithm used
// by the Sarama Producer and ensures that messages produced by kafka-go will
// be delivered to the same topics that the Sarama producer would be delivered to
type Hash struct {
	rr     RoundRobin
	Hasher hash.Hash32

	// lock protects Hasher while calculating the hash code.  It is assumed that
	// the Hasher field is read-only once the Balancer is created, so as a
	// performance optimization, reads of the field are not protected.
	lock sync.Mutex
}

func (h *Hash) Balance(msg Message, partitions ...int) int {
	if msg.Key == nil {
		return h.rr.Balance(msg, partitions...)
	}

	hasher := h.Hasher
	if hasher != nil {
		h.lock.Lock()
		defer h.lock.Unlock()
	} else {
		hasher = fnv1aPool.Get().(hash.Hash32)
		defer fnv1aPool.Put(hasher)
	}

	hasher.Reset()
	if _, err := hasher.Write(msg.Key); err != nil {
		panic(err)
	}

	// uses same algorithm that Sarama's hashPartitioner uses
	// note the type conversions here.  if the uint32 hash code is not cast to
	// an int32, we do not get the same result as sarama.
	partition := int32(hasher.Sum32()) % int32(len(partitions))
	if partition < 0 {
		partition = -partition
	}

	return int(partition)
}

type randomBalancer struct {
	mock int // mocked return value, used for testing
}

func (b randomBalancer) Balance(msg Message, partitions ...int) (partition int) {
	if b.mock != 0 {
		return b.mock
	}
	return partitions[rand.Int()%len(partitions)]
}

// CRC32Balancer is a Balancer that uses the CRC32 hash function to determine
// which partition to route messages to.  This ensures that messages with the
// same key are routed to the same partition.  This balancer is compatible with
// the built-in hash partitioners in librdkafka and the language bindings that
// are built on top of it, including the
// github.com/confluentinc/confluent-kafka-go Go package.
//
// With the Consistent field false (default), this partitioner is equivalent to
// the "consistent_random" setting in librdkafka.  When Consistent is true, this
// partitioner is equivalent to the "consistent" setting.  The latter will hash
// empty or nil keys into the same partition.
//
// Unless you are absolutely certain that all your messages will have keys, it's
// best to leave the Consistent flag off.  Otherwise, you run the risk of
// creating a very hot partition.
type CRC32Balancer struct {
	Consistent bool
	random     randomBalancer
}

func (b CRC32Balancer) Balance(msg Message, partitions ...int) (partition int) {
	// NOTE: the crc32 balancers in librdkafka don't differentiate between nil
	//       and empty keys.  both cases are treated as unset.
	if len(msg.Key) == 0 && !b.Consistent {
		return b.random.Balance(msg, partitions...)
	}

	idx := crc32.ChecksumIEEE(msg.Key) % uint32(len(partitions))
	return partitions[idx]
}

// Murmur2Balancer is a Balancer that uses the Murmur2 hash function to
// determine which partition to route messages to.  This ensures that messages
// with the same key are routed to the same partition.  This balancer is
// compatible with the partitioner used by the Java library and by librdkafka's
// "murmur2" and "murmur2_random" partitioners. /
//
// With the Consistent field false (default), this partitioner is equivalent to
// the "murmur2_random" setting in librdkafka.  When Consistent is true, this
// partitioner is equivalent to the "murmur2" setting.  The latter will hash
// nil keys into the same partition.  Empty, non-nil keys are always hashed to
// the same partition regardless of configuration.
//
// Unless you are absolutely certain that all your messages will have keys, it's
// best to leave the Consistent flag off.  Otherwise, you run the risk of
// creating a very hot partition.
//
// Note that the librdkafka documentation states that the "murmur2_random" is
// functionally equivalent to the default Java partitioner.  That's because the
// Java partitioner will use a round robin balancer instead of random on nil
// keys.  We choose librdkafka's implementation because it arguably has a larger
// install base.
type Murmur2Balancer struct {
	Consistent bool
	random     randomBalancer
}

func (b Murmur2Balancer) Balance(msg Message, partitions ...int) (partition int) {
	// NOTE: the murmur2 balancers in java and librdkafka treat a nil key as
	//       non-existent while treating an empty slice as a defined value.
	if msg.Key == nil && !b.Consistent {
		return b.random.Balance(msg, partitions...)
	}

	idx := (murmur2(msg.Key) & 0x7fffffff) % uint32(len(partitions))
	return partitions[idx]
}

// Go port of the Java library's murmur2 function.
// https://github.com/apache/kafka/blob/1.0/clients/src/main/java/org/apache/kafka/common/utils/Utils.java#L353
func murmur2(data []byte) uint32 {
	length := len(data)
	const (
		seed uint32 = 0x9747b28c
		// 'm' and 'r' are mixing constants generated offline.
		// They're not really 'magic', they just happen to work well.
		m = 0x5bd1e995
		r = 24
	)

	// Initialize the hash to a random value
	h := seed ^ uint32(length)
	length4 := length / 4

	for i := 0; i < length4; i++ {
		i4 := i * 4
		k := (uint32(data[i4+0]) & 0xff) + ((uint32(data[i4+1]) & 0xff) << 8) + ((uint32(data[i4+2]) & 0xff) << 16) + ((uint32(data[i4+3]) & 0xff) << 24)
		k *= m
		k ^= k >> r
		k *= m
		h *= m
		h ^= k
	}

	// Handle the last few bytes of the input array
	extra := length % 4
	if extra >= 3 {
		h ^= (uint32(data[(length & ^3)+2]) & 0xff) << 16
	}
	if extra >= 2 {
		h ^= (uint32(data[(length & ^3)+1]) & 0xff) << 8
	}
	if extra >= 1 {
		h ^= uint32(data[length & ^3]) & 0xff
		h *= m
	}

	h ^= h >> 13
	h *= m
	h ^= h >> 15

	return h
}<|MERGE_RESOLUTION|>--- conflicted
+++ resolved
@@ -72,20 +72,9 @@
 
 // Balance satisfies the Balancer interface.
 func (lb *LeastBytes) Balance(msg Message, partitions ...int) int {
-<<<<<<< HEAD
-	lb.mutex.Lock()
-	defer lb.mutex.Unlock()
-
-	for _, p := range partitions {
-		if c := lb.counterOf(p); c == nil {
-			lb.counters = lb.makeCounters(partitions...)
-			break
-		}
-=======
 	// partitions change
 	if len(partitions) != len(lb.counters) {
 		lb.counters = lb.makeCounters(partitions...)
->>>>>>> f4ae8575
 	}
 
 	minBytes := lb.counters[0].bytes
